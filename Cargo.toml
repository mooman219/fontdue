--- conflicted
+++ resolved
@@ -19,21 +19,14 @@
 [features]
 # Enable this flag to include the freetype benchmark in the benches.
 freetype_benchmark = ["freetype-rs"]
-<<<<<<< HEAD
-serde_derive = ["hashbrown/serde", "serde", "serde_json"]
-
-[dependencies]
-ttf-parser = {version = "0.8", default-features = false}
-hashbrown = "0.8"
-serde = { version = "1.0", optional = true, default-features = false, features = ["derive"] }
-=======
 # Enable this flag to disable SIMD usage on x86/x86_64 platforms.
 disable_simd = []
+serde_derive = ["hashbrown/serde", "serde", "serde_json"]
 
 [dependencies]
 ttf-parser = { version = "0.12", default-features = false }
 hashbrown = "0.11"
->>>>>>> 610f0b0f
+serde = { version = "1.0", optional = true, default-features = false, features = ["derive"] }
 
 # This is a dev-dependency, but those cannot be optional, so it's included here and not built by
 # default.
