--- conflicted
+++ resolved
@@ -159,12 +159,8 @@
 }
 
 /// Settings for controlling specific font and layout behavior.
-<<<<<<< HEAD
-#[derive(Copy, Clone, PartialEq)]
+#[derive(Copy, Clone, PartialEq, Debug)]
 #[cfg_attr(feature = "serde_derive", derive(Serialize, Deserialize))]
-=======
-#[derive(Copy, Clone, PartialEq, Debug)]
->>>>>>> 610f0b0f
 pub struct FontSettings {
     /// The default is 0. The index of the font to use if parsing a font collection.
     pub collection_index: u32,
@@ -186,11 +182,8 @@
 }
 
 /// Represents a font. Fonts are immutable after creation and owns its own copy of the font data.
-<<<<<<< HEAD
 #[cfg_attr(feature = "serde_derive", derive(Serialize, Deserialize))]
-=======
 #[derive(Clone)]
->>>>>>> 610f0b0f
 pub struct Font {
     name: Option<String>,
     units_per_em: f32,
